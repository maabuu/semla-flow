--- conflicted
+++ resolved
@@ -139,7 +139,7 @@
 
     else:
         raise ValueError(f"Unknown dataset {args.dataset}")
-
+ 
     n_bond_types = 5
     transform = partial(util.mol_transform, vocab=vocab, n_bonds=n_bond_types, coord_std=coord_std)
 
@@ -162,71 +162,7 @@
         coord_noise="gaussian",
         type_noise=hparams["val-prior-type-noise"],
         bond_noise=hparams["val-prior-bond-noise"],
-<<<<<<< HEAD
-        scale_ot=hparams["val-prior-noise-scale-ot"],  # TODO: fix KeyError
-        zero_com=True,
-        type_mask_index=type_mask_index,
-        bond_mask_index=bond_mask_index,
-    )
-    eval_interpolant = GeometricInterpolant(
-        prior_sampler,
-        coord_interpolation="linear",
-        type_interpolation=hparams["val-type-interpolation"],
-        bond_interpolation=hparams["val-bond-interpolation"],
-        equivariant_ot=False,
-        batch_ot=False,
-    )
-    dm = GeometricInterpolantDM(
-        None,
-        None,
-        dataset,
-        args.batch_cost,
-        test_interpolant=eval_interpolant,
-        bucket_limits=bucket_limits,
-        bucket_cost_scale=args.bucket_cost_scale,
-        pad_to_bucket=False,
-    )
-    return dm
-
-
-def build_dm(args, hparams, vocab):
-    if args.dataset == "qm9":
-        coord_std = util.QM9_COORDS_STD_DEV
-        bucket_limits = util.QM9_BUCKET_LIMITS
-
-    elif args.dataset == "geom-drugs":
-        coord_std = util.GEOM_COORDS_STD_DEV
-        bucket_limits = util.GEOM_DRUGS_BUCKET_LIMITS
-
-    else:
-        raise ValueError(f"Unknown dataset {args.dataset}")
- 
-    n_bond_types = 5
-    transform = partial(util.mol_transform, vocab=vocab, n_bonds=n_bond_types, coord_std=coord_std)
-
-    if args.dataset_split == "train":
-        dataset_path = Path(args.data_path) / "train.smol"
-    elif args.dataset_split == "val":
-        dataset_path = Path(args.data_path) / "val.smol"
-    elif args.dataset_split == "test":
-        dataset_path = Path(args.data_path) / "test.smol"
-
-    dataset = GeometricDataset.load(dataset_path, transform=transform)
-    dataset = dataset.sample(args.n_molecules, replacement=True)
-
-    type_mask_index = vocab.indices_from_tokens(["<MASK>"])[0] if hparams["val-type-interpolation"] == "mask" else None
-    bond_mask_index = None
-
-    prior_sampler = GeometricNoiseSampler(
-        vocab.size,
-        n_bond_types,
-        coord_noise="gaussian",
-        type_noise=hparams["val-prior-type-noise"],
-        bond_noise=hparams["val-prior-bond-noise"],
-        scale_ot=False,
-=======
         scale_ot=hparams["val-prior-noise-scale-ot"],
->>>>>>> 78033329
         zero_com=True,
         type_mask_index=type_mask_index,
         bond_mask_index=bond_mask_index
